--- conflicted
+++ resolved
@@ -394,17 +394,10 @@
                     // each time we exhaust we'll new up this enumerator stack
                     var refresher = new RefreshEnumerator<BaseData>(() =>
                     {
-<<<<<<< HEAD
                         var sourceProvider = (BaseData)Activator.CreateInstance(request.Configuration.Type);
                         var dateInDataTimeZone = DateTime.UtcNow.ConvertFromUtc(request.Configuration.DataTimeZone).Date;
                         var source = sourceProvider.GetSource(request.Configuration, dateInDataTimeZone, true);
-                        var factory = SubscriptionFactory.ForSource(source, request.Configuration, dateInDataTimeZone, false);
-=======
-                        var sourceProvider = (BaseData)Activator.CreateInstance(config.Type);
-                        var dateInDataTimeZone = DateTime.UtcNow.ConvertFromUtc(config.DataTimeZone).Date;
-                        var source = sourceProvider.GetSource(config, dateInDataTimeZone, true);
-                        var factory = SubscriptionDataSourceReader.ForSource(source, config, dateInDataTimeZone, false);
->>>>>>> b74c38e7
+                        var factory = SubscriptionDataSourceReader.ForSource(source, request.Configuration, dateInDataTimeZone, false);
                         var factoryReadEnumerator = factory.Read(source).GetEnumerator();
                         var maximumDataAge = TimeSpan.FromTicks(Math.Max(request.Configuration.Increment.Ticks, TimeSpan.FromSeconds(5).Ticks));
                         var fastForward = new FastForwardEnumerator(factoryReadEnumerator, _timeProvider, request.Security.Exchange.TimeZone, maximumDataAge);
